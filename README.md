--- conflicted
+++ resolved
@@ -111,11 +111,8 @@
 | ✅         | Cursor          | `cursor.exe`        | | [John Hammond](https://x.com/_JohnHammond) | 
 | ✅         | VS Code         | `code.exe`          | | |
 | ✅         | Github Desktop  | `GithubDesktop.exe` | | |
-<<<<<<< HEAD
 | ✅         | Postman         | `Postman.exe`       | | [clod81](https://github.com/clod81) |
-=======
 | ✅         | Discord         | `Discord.exe`       | | [clod81](https://github.com/clod81) |
->>>>>>> 8dd5468a
 | ❌         | 1Password       | `1Password.exe`     | | |
 | ❌         | Signal          | `Signal.exe`        | | |
 | ❌         | Slack           | `slack.exe`         | | |
