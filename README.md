--- conflicted
+++ resolved
@@ -109,14 +109,10 @@
 | ✅         | Microsoft Teams | `Teams.exe`         | v1.7.00.13456| Andrew Kisliakov & [mr.d0x](https://twitter.com/@mrd0x) |
 | ✅         | Cursor          | `cursor.exe`        | | [John Hammond](https://x.com/_JohnHammond) | 
 | ✅         | VS Code         | `code.exe`          | | |
-<<<<<<< HEAD
-| ✅         | Github Desktop  | `GithubDesktop.exe` | | | 
-| ✅         | Joplin  | `Joplin.exe` | | [0xAnom4ly](https://github.com/0xAnom4ly) |
-=======
 | ✅         | Github Desktop  | `GithubDesktop.exe` | | |
 | ✅         | [Postman](https://www.postman.com/downloads/)         | `Postman.exe`       | | [clod81](https://github.com/clod81) |
 | ✅         | [Obsidian](https://obsidian.md/download) | `Obsidian.exe`      | | [clod81](https://github.com/clod81) |
->>>>>>> bfccdbcb
+| ✅         | Joplin  | `Joplin.exe` | | [0xAnom4ly](https://github.com/0xAnom4ly) |
 | ✅         | Discord         | `Discord.exe`       | | [clod81](https://github.com/clod81) |
 | ✅         | [Windsurf](https://windsurf.com/download)         | `Windsurf.exe`       | | [nero22k](https://github.com/Nero22k) |
 | ❌         | 1Password       | `1Password.exe`     | | |
